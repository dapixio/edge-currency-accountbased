/**
 * Created by paul on 8/8/17.
 */
// @flow
import { currencyInfo } from './currencyInfoETH.js'
import { EthereumEngine } from './currencyEngineETH.js'
import { DATA_STORE_FILE, DATA_STORE_FOLDER, WalletLocalData } from './ethTypes.js'
import type {
  AbcCurrencyEngine,
  AbcMakeEngineOptions,
  AbcParsedUri,
  AbcEncodeUri,
  AbcCurrencyPlugin,
  AbcCurrencyPluginFactory,
  AbcWalletInfo
} from 'airbitz-core-types'
import { parse, serialize } from 'uri-js'
import { bns } from 'biggystring'
import { BN } from 'bn.js'
// import { CurrencyInfoScheme } from './ethSchema.js'

export { calcMiningFee } from './miningFees.js'

const Buffer = require('buffer/').Buffer
const ethWallet = require('../lib/export-fixes-bundle.js').Wallet
const EthereumUtil = require('../lib/export-fixes-bundle.js').Util

let io

const randomBuffer = (size) => {
  const array = io.random(size)
  return Buffer.from(array)
}

function getDenomInfo (denom: string) {
  return currencyInfo.denominations.find(element => {
    return element.name === denom
  })
}

function hexToBuf (hex: string) {
  const noHexPrefix = hex.replace('0x', '')
  const noHexPrefixBN = new BN(noHexPrefix, 16)
  const array = noHexPrefixBN.toArray()
  const buf = Buffer.from(array)
  return buf
}

function getParameterByName (param, url) {
  const name = param.replace(/[[\]]/g, '\\$&')
  const regex = new RegExp('[?&]' + name + '(=([^&#]*)|&|#|$)')
  const results = regex.exec(url)
  if (!results) return null
  if (!results[2]) return ''
  return decodeURIComponent(results[2].replace(/\+/g, ' '))
}

// async function checkUpdateCurrencyInfo () {
//   while (this.engineOn) {
//     try {
//       const url = sprintf('%s/v1/currencyInfo/ETH', INFO_SERVERS[0])
//       const jsonObj = await this.fetchGet(url)
//       const valid = validateObject(jsonObj, CurrencyInfoScheme)
//
//       if (valid) {
//         console.log('Fetched valid currencyInfo')
//         console.log(jsonObj)
//       } else {
//         console.log('Error: Fetched invalid currencyInfo')
//       }
//     } catch (err) {
//       console.log('Error fetching currencyInfo: ' + err)
//     }
//     try {
//       await snooze(BLOCKHEIGHT_POLL_MILLISECONDS)
//     } catch (err) {
//       console.log(err)
//     }
//   }
// }

export const EthereumCurrencyPluginFactory: AbcCurrencyPluginFactory = {
  pluginType: 'currency',
  pluginName: currencyInfo.pluginName,

  async makePlugin (opts: any): Promise<AbcCurrencyPlugin> {
    io = opts.io

    const ethereumPlugin:AbcCurrencyPlugin = {
      pluginName: 'ethereum',
      currencyInfo,

      createPrivateKey: (walletType: string) => {
        const type = walletType.replace('wallet:', '')

        if (type === 'ethereum') {
          const cryptoObj = {
            randomBytes: randomBuffer
          }
          ethWallet.overrideCrypto(cryptoObj)

          const wallet = ethWallet.generate(false)
          const ethereumKey = wallet.getPrivateKeyString().replace('0x', '')
          return { ethereumKey }
        } else {
          throw new Error('InvalidWalletType')
        }
      },

      derivePublicKey: (walletInfo: AbcWalletInfo) => {
        const type = walletInfo.type.replace('wallet:', '')
        if (type === 'ethereum') {
          const privKey = hexToBuf(walletInfo.keys.ethereumKey)
          const wallet = ethWallet.fromPrivateKey(privKey)

          const ethereumAddress = wallet.getAddressString()
          // const ethereumKey = '0x389b07b3466eed587d6bdae09a3613611de9add2635432d6cd1521af7bbc3757'
          // const ethereumPublicAddress = '0x9fa817e5A48DD1adcA7BEc59aa6E3B1F5C4BeA9a'
          return { ethereumAddress }
        } else {
          throw new Error('InvalidWalletType')
        }
      },

      // XXX Deprecated. To be removed once Core supports createPrivateKey and derivePublicKey -paulvp
      createMasterKeys: (walletType: string) => {
        if (walletType === 'ethereum') {
          const cryptoObj = {
            randomBytes: randomBuffer
          }
          ethWallet.overrideCrypto(cryptoObj)

          const wallet = ethWallet.generate(false)
          const ethereumKey = wallet.getPrivateKeyString().replace('0x', '')
          const ethereumPublicAddress = wallet.getAddressString()
          // const ethereumKey = '0x389b07b3466eed587d6bdae09a3613611de9add2635432d6cd1521af7bbc3757'
          // const ethereumPublicAddress = '0x9fa817e5A48DD1adcA7BEc59aa6E3B1F5C4BeA9a'
          return {ethereumKey, ethereumPublicAddress}
        } else {
          return null
        }
      },

<<<<<<< HEAD
      async makeEngine (walletInfo: AbcWalletInfo, opts: any = {}): any {
=======
      async makeEngine (walletInfo: AbcWalletInfo, opts: AbcMakeEngineOptions): Promise<AbcCurrencyEngine> {
>>>>>>> d3c03218
        const ethereumEngine = new EthereumEngine(io, walletInfo, opts)
        try {
          const result =
            await ethereumEngine.walletLocalFolder
              .folder(DATA_STORE_FOLDER)
              .file(DATA_STORE_FILE)
              .getText(DATA_STORE_FOLDER, 'walletLocalData')

          ethereumEngine.walletLocalData = new WalletLocalData(result)
          ethereumEngine.walletLocalData.ethereumAddress = ethereumEngine.walletInfo.keys.ethereumAddress
        } catch (err) {
          try {
            console.log(err)
            console.log('No walletLocalData setup yet: Failure is ok')
            ethereumEngine.walletLocalData = new WalletLocalData(null)
            ethereumEngine.walletLocalData.ethereumAddress = ethereumEngine.walletInfo.keys.ethereumAddress
            await ethereumEngine.walletLocalFolder
              .folder(DATA_STORE_FOLDER)
              .file(DATA_STORE_FILE)
              .setText(JSON.stringify(ethereumEngine.walletLocalData))
          } catch (e) {
            console.log('Error writing to localDataStore. Engine not started:' + err)
          }
        }
        for (const token of ethereumEngine.walletLocalData.enabledTokens) {
          ethereumEngine.tokenCheckStatus[token] = 0
        }
        return ethereumEngine
      },

      parseUri: (uri: string) => {
        const parsedUri = parse(uri)
        let address: string
        let nativeAmount: string | null = null
        let currencyCode: string | null = null

        if (
          typeof parsedUri.scheme !== 'undefined' &&
          parsedUri.scheme !== 'ethereum'
        ) {
          throw new Error('InvalidUriError')
        }
        if (typeof parsedUri.host !== 'undefined') {
          address = parsedUri.host
        } else if (typeof parsedUri.path !== 'undefined') {
          address = parsedUri.path
        } else {
          throw new Error('InvalidUriError')
        }
        address = address.replace('/', '') // Remove any slashes
        const valid: boolean = EthereumUtil.isValidAddress(address)
        if (!valid) {
          throw new Error('InvalidPublicAddressError')
        }
        const amountStr = getParameterByName('amount', uri)
        if (amountStr && typeof amountStr === 'string') {
          const denom = getDenomInfo('ETH')
          if (!denom) {
            throw new Error('InternalErrorInvalidCurrencyCode')
          }
          nativeAmount = bns.mul(amountStr, denom.multiplier)
          nativeAmount = bns.toFixed(nativeAmount, 0, 0)
          currencyCode = 'ETH'
        }
        const label = getParameterByName('label', uri)
        const message = getParameterByName('message', uri)

        const abcParsedUri:AbcParsedUri = {
          publicAddress: address
        }
        if (nativeAmount) {
          abcParsedUri.nativeAmount = nativeAmount
        }
        if (currencyCode) {
          abcParsedUri.currencyCode = currencyCode
        }
        if (label || message) {
          abcParsedUri.metadata = {}
          if (label) {
            abcParsedUri.metadata.name = label
          }
          if (message) {
            abcParsedUri.metadata.message = message
          }
        }

        return abcParsedUri
      },

      encodeUri: (obj: AbcEncodeUri) => {
        if (!obj.publicAddress) {
          throw new Error('InvalidPublicAddressError')
        }
        const valid: boolean = EthereumUtil.isValidAddress(obj.publicAddress)
        if (!valid) {
          throw new Error('InvalidPublicAddressError')
        }
        if (!obj.nativeAmount && !obj.label && !obj.message) {
          return obj.publicAddress
        } else {
          let queryString: string = ''

          if (typeof obj.nativeAmount === 'string') {
            let currencyCode: string = 'ETH'
            const nativeAmount:string = obj.nativeAmount
            if (typeof obj.currencyCode === 'string') {
              currencyCode = obj.currencyCode
            }
            const denom = getDenomInfo(currencyCode)
            if (!denom) {
              throw new Error('InternalErrorInvalidCurrencyCode')
            }
            const amount = bns.div(nativeAmount, denom.multiplier, 18)

            queryString += 'amount=' + amount + '&'
          }
          if (obj.metadata && (obj.metadata.name || obj.metadata.message)) {
            if (typeof obj.metadata.name === 'string') {
              queryString += 'label=' + obj.metadata.name + '&'
            }
            if (typeof obj.metadata.message === 'string') {
              queryString += 'message=' + obj.metadata.message + '&'
            }
          }
          queryString = queryString.substr(0, queryString.length - 1)

          const serializeObj = {
            scheme: 'ethereum',
            path: obj.publicAddress,
            query: queryString
          }
          const url = serialize(serializeObj)
          return url
        }
      }
    }

    if (global.OS && global.OS === 'ios') {
      const metaTokens = []
      for (const metaToken of ethereumPlugin.currencyInfo.metaTokens) {
        const currencyCode = metaToken.currencyCode
        if (ethereumPlugin.currencyInfo.defaultSettings.otherSettings.iosAllowedTokens[currencyCode] === true) {
          metaTokens.push(metaToken)
        }
      }
      ethereumPlugin.currencyInfo.metaTokens = metaTokens
    }

    async function initPlugin (opts: any) {
      // Try to grab currencyInfo from disk. If that fails, use defaults

      // try {
      //   const result =
      //     await this.walletLocalFolder
      //       .folder(DATA_STORE_FOLDER)
      //       .file(DATA_STORE_FILE)
      //       .getText(DATA_STORE_FOLDER, 'walletLocalData')
      //
      //   this.walletLocalData = new WalletLocalData(result)
      //   this.walletLocalData.ethereumAddress = this.walletInfo.keys.ethereumAddress
      // }

      // Spin off network query to get updated currencyInfo and save that to disk for future bootups

      return ethereumPlugin
    }
    return initPlugin(opts)
  }
}<|MERGE_RESOLUTION|>--- conflicted
+++ resolved
@@ -141,11 +141,7 @@
         }
       },
 
-<<<<<<< HEAD
-      async makeEngine (walletInfo: AbcWalletInfo, opts: any = {}): any {
-=======
       async makeEngine (walletInfo: AbcWalletInfo, opts: AbcMakeEngineOptions): Promise<AbcCurrencyEngine> {
->>>>>>> d3c03218
         const ethereumEngine = new EthereumEngine(io, walletInfo, opts)
         try {
           const result =
