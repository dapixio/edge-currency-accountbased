// @flow

import { FIOSDK } from '@fioprotocol/fiosdk'
import { EndPoint } from '@fioprotocol/fiosdk/lib/entities/EndPoint'
import { bns } from 'biggystring'
import {
  type EdgeCurrencyEngineOptions,
  type EdgeCurrencyTools,
  type EdgeFetchFunction,
  type EdgeFreshAddress,
  type EdgeSpendInfo,
  type EdgeTransaction,
  type EdgeWalletInfo,
  InsufficientFundsError
} from 'edge-core-js/types'

import { CurrencyEngine } from '../common/engine.js'
import { asyncWaterfall, getDenomInfo, shuffleArray } from '../common/utils'
import {
  ACTIONS_SKIP_SWITCH,
  ACTIONS_TO_END_POINT_KEYS,
  HISTORY_NODE_ACTIONS,
  HISTORY_NODE_OFFSET
} from './fioConst.js'
import { fioApiErrorCodes, FioError } from './fioError.js'
import { FioPlugin } from './fioPlugin.js'
import {
  type FioHistoryNodeAction,
  asFioHistoryNodeAction,
  asHistoryResponse
} from './fioSchema.js'

const ADDRESS_POLL_MILLISECONDS = 10000
const BLOCKCHAIN_POLL_MILLISECONDS = 15000
const TRANSACTION_POLL_MILLISECONDS = 10000

type RecentFioFee = {
  publicAddress: string,
  fee: number
}

export class FioEngine extends CurrencyEngine {
  fetchCors: EdgeFetchFunction
  fioPlugin: FioPlugin
  otherData: any
  otherMethods: Object
  tpid: string
  recentFioFee: RecentFioFee

  localDataDirty() {
    this.walletLocalDataDirty = true
  }

  constructor(
    currencyPlugin: FioPlugin,
    walletInfo: EdgeWalletInfo,
    opts: EdgeCurrencyEngineOptions,
    fetchCors: Function,
    tpid: string
  ) {
    super(currencyPlugin, walletInfo, opts)
    this.fetchCors = fetchCors
    this.fioPlugin = currencyPlugin
    this.tpid = tpid
    this.recentFioFee = { publicAddress: '', fee: 0 }

    this.otherMethods = {
      fioAction: async (actionName: string, params: any): Promise<any> => {
        const feeActionMap = {
          addPublicAddress: {
            action: 'getFeeForAddPublicAddress',
            propName: 'fioAddress'
          },
          addPublicAddresses: {
            action: 'getFeeForAddPublicAddress',
            propName: 'fioAddress'
          },
          rejectFundsRequest: {
            action: 'getFeeForRejectFundsRequest',
            propName: 'payerFioAddress'
          },
          requestFunds: {
            action: 'getFeeForNewFundsRequest',
            propName: 'payeeFioAddress'
          },
          recordObtData: {
            action: 'getFeeForRecordObtData',
            propName: 'payerFioAddress'
          }
        }
        switch (actionName) {
          case 'addPublicAddresses':
          case 'addPublicAddress':
          case 'requestFunds':
          case 'rejectFundsRequest': {
            const { fee } = await this.multicastServers(
              feeActionMap[actionName].action,
              {
                [feeActionMap[actionName].propName]:
                  params[feeActionMap[actionName].propName]
              }
            )
            params.maxFee = fee
            break
          }
          case 'recordObtData': {
            const { fee } = await this.multicastServers(
              feeActionMap[actionName].action,
              {
                [feeActionMap[actionName].propName]:
                  params[feeActionMap[actionName].propName]
              }
            )
            params.maxFee = fee

            if (params.fioRequestId) {
              this.walletLocalData.otherData.fioRequestsToApprove[
                params.fioRequestId
              ] = params
              this.localDataDirty()
              const res = await this.multicastServers(actionName, params)
              if (res && res.status === 'sent_to_blockchain') {
                delete this.walletLocalData.otherData.fioRequestsToApprove[
                  params.fioRequestId
                ]
                this.localDataDirty()
              }
              return res
            }
            break
          }
          case 'renewFioAddress': {
            const { fee } = await this.multicastServers('getFee', {
              endPoint: EndPoint[actionName]
            })
            params.maxFee = fee
            const res = await this.multicastServers(actionName, params)
            const renewedAddress = this.walletLocalData.otherData.fioAddresses.find(
              ({ name }) => name === params.fioAddress
            )
            if (renewedAddress) {
              renewedAddress.expiration = res.expiration
              this.localDataDirty()
            }
            return res
          }
          case 'registerFioAddress': {
            const { fee } = await this.multicastServers('getFee', {
              endPoint: EndPoint[actionName]
            })
            params.maxFee = fee
            const res = await this.multicastServers(actionName, params)
            if (
              params.ownerPublicKey &&
              params.ownerPublicKey !== this.walletInfo.keys.publicKey
            ) {
              return {
                expiration: res.expiration,
                feeCollected: res.fee_collected
              }
            }
            const addressAlreadyAdded = this.walletLocalData.otherData.fioAddresses.find(
              ({ name }) => name === params.fioAddress
            )
            if (!addressAlreadyAdded) {
              this.walletLocalData.otherData.fioAddresses.push({
                name: params.fioAddress,
                expiration: res.expiration
              })
              this.localDataDirty()
            }
            return {
              expiration: res.expiration,
              feeCollected: res.fee_collected
            }
          }
          case 'renewFioDomain': {
            const { fee } = await this.multicastServers('getFee', {
              endPoint: EndPoint[actionName]
            })
            params.maxFee = fee
            const res = await this.multicastServers(actionName, params)
            const renewedDomain = this.walletLocalData.otherData.fioDomains.find(
              ({ name }) => name === params.fioDomain
            )
            if (renewedDomain) {
              renewedDomain.expiration = res.expiration
              this.localDataDirty()
            }
            return {
              expiration: res.expiration,
              feeCollected: res.fee_collected
            }
          }
          case 'registerFioDomain': {
            const { fee } = await this.multicastServers('getFee', {
              endPoint: EndPoint.registerFioDomain
            })
            params.max_fee = fee
            const res = await this.multicastServers('pushTransaction', {
              action: 'regdomain',
              account: '',
              data: {
                ...params,
                tpid
              }
            })
            return {
              expiration: res.expiration,
              feeCollected: res.fee_collected
            }
          }
        }

        return this.multicastServers(actionName, params)
      },
      getFee: async (
        actionName: string,
        fioAddress: string = ''
      ): Promise<number> => {
        const { fee } = await this.multicastServers('getFee', {
          endPoint: EndPoint[actionName],
          fioAddress
        })
        return fee
      },
      getFioAddresses: async (): Promise<
        { name: string, expiration: string }[]
      > => {
        return this.walletLocalData.otherData.fioAddresses
      },
      getFioAddressNames: async (): Promise<string[]> => {
        return this.walletLocalData.otherData.fioAddresses.map(
          fioAddress => fioAddress.name
        )
      },
      getFioDomains: async (): Promise<
        { name: string, expiration: string, isPublic: boolean }[]
      > => {
        return this.walletLocalData.otherData.fioDomains
      },
      getApproveNeededFioRequests: async (): Promise<{
        [fioRequestId: string]: {
          payeeFioAddress: string,
          payerFioAddress: string,
          payerPublicAddress: string,
          payeePublicAddress: string,
          amount: string,
          currencyCode: string,
          chainCode: string,
          tokenCode: string,
          obtId: string,
          memo: string,
          fioRequestId: string
        }
      }> => {
        return this.walletLocalData.otherData.fioRequestsToApprove
      }
    }
  }

  async loadEngine(
    plugin: EdgeCurrencyTools,
    walletInfo: EdgeWalletInfo,
    opts: EdgeCurrencyEngineOptions
  ): Promise<void> {
    await super.loadEngine(plugin, walletInfo, opts)
    if (typeof this.walletInfo.keys.ownerPublicKey !== 'string') {
      if (walletInfo.keys.ownerPublicKey) {
        this.walletInfo.keys.ownerPublicKey = walletInfo.keys.ownerPublicKey
      } else {
        const pubKeys = await plugin.derivePublicKey(this.walletInfo)
        this.walletInfo.keys.ownerPublicKey = pubKeys.ownerPublicKey
      }
    }
  }

  // Poll on the blockheight
  async checkBlockchainInnerLoop() {
    try {
      const info = await this.multicastServers('getChainInfo')
      const blockHeight = info.head_block_num
      if (this.walletLocalData.blockHeight !== blockHeight) {
        this.checkDroppedTransactionsThrottled()
        this.walletLocalData.blockHeight = blockHeight
        this.localDataDirty()
        this.currencyEngineCallbacks.onBlockHeightChanged(
          this.walletLocalData.blockHeight
        )
      }
    } catch (e) {
      this.log(`Error fetching height: ${JSON.stringify(e)}`)
      this.log(`e.code: ${JSON.stringify(e.code)}`)
      this.log(`e.message: ${JSON.stringify(e.message)}`)
      console.error('checkBlockchainInnerLoop error: ' + JSON.stringify(e))
    }
  }

  getBalance(options: any): string {
    return super.getBalance(options)
  }

  updateBalance(tk: string, balance: string) {
    if (typeof this.walletLocalData.totalBalances[tk] === 'undefined') {
      this.walletLocalData.totalBalances[tk] = '0'
    }
    if (!bns.eq(balance, this.walletLocalData.totalBalances[tk])) {
      this.walletLocalData.totalBalances[tk] = balance
      this.localDataDirty()
      this.log(tk + ': token Address balance: ' + balance)
      this.currencyEngineCallbacks.onBalanceChanged(tk, balance)
    }
    this.tokenCheckBalanceStatus[tk] = 1
    this.updateOnAddressesChecked()
  }

  processTransaction(action: FioHistoryNodeAction, actor: string): number {
    const {
      act: { name: trxName, data }
    } = action.action_trace
    let nativeAmount
    let actorSender
    let networkFee = '0'
    let otherParams: {
      isTransferProcessed?: boolean,
      isFeeProcessed?: boolean
    } = {}
    const currencyCode = this.currencyInfo.currencyCode
    const ourReceiveAddresses = []
    if (action.block_num <= this.walletLocalData.otherData.highestTxHeight) {
      return action.block_num
    }
    if (trxName !== 'trnsfiopubky' && trxName !== 'transfer') {
      return action.block_num
    }

    // Transfer funds transaction
    if (trxName === 'trnsfiopubky') {
      nativeAmount = data.amount.toString()
      actorSender = data.actor
      if (data.payee_public_key === this.walletInfo.keys.publicKey) {
        ourReceiveAddresses.push(this.walletInfo.keys.publicKey)
        if (actorSender === actor) {
          nativeAmount = '0'
        }
      } else {
        nativeAmount = `-${nativeAmount}`
      }

      const index = this.findTransaction(
        currencyCode,
        action.action_trace.trx_id
      )
      // Check if fee transaction have already added
      if (index > -1) {
        const existingTrx = this.transactionList[currencyCode][index]
        otherParams = { ...existingTrx.otherParams }
        if (bns.gte(nativeAmount, '0')) {
          return action.block_num
        }
        if (otherParams.isTransferProcessed) {
          return action.block_num
        }
        if (otherParams.isFeeProcessed) {
          nativeAmount = bns.sub(nativeAmount, existingTrx.networkFee)
          networkFee = existingTrx.networkFee
        } else {
          console.log(
            'processTransaction error - existing spend transaction should have isTransferProcessed or isFeeProcessed set'
          )
        }
      }
      otherParams.isTransferProcessed = true

      const edgeTransaction: EdgeTransaction = {
        txid: action.action_trace.trx_id,
        date: Date.parse(action.block_time) / 1000,
        currencyCode,
        blockHeight: action.block_num > 0 ? action.block_num : 0,
        nativeAmount,
        networkFee,
        parentNetworkFee: '0',
        ourReceiveAddresses,
        signedTx: '',
        otherParams
      }
      this.addTransaction(currencyCode, edgeTransaction)
    }

    // Fee transaction
    if (trxName === 'transfer') {
      const [amount] = data.quantity.split(' ')
      const exchangeAmount = amount.toString()
      const denom = getDenomInfo(this.currencyInfo, currencyCode)
      if (!denom) {
        this.log(`Received unsupported currencyCode: ${currencyCode}`)
        return 0
      }
      const fioAmount = bns.mul(exchangeAmount, denom.multiplier)
      if (data.to === actor) {
        nativeAmount = `${fioAmount}`
      } else {
        nativeAmount = `-${fioAmount}`
        networkFee = fioAmount
      }

      const index = this.findTransaction(
        currencyCode,
        action.action_trace.trx_id
      )
      // Check if transfer transaction have already added
      if (index > -1) {
        const existingTrx = this.transactionList[currencyCode][index]
        otherParams = { ...existingTrx.otherParams }
        if (bns.gte(existingTrx.nativeAmount, '0')) {
          return action.block_num
        }
        if (otherParams.isFeeProcessed) {
          return action.block_num
        }
        if (otherParams.isTransferProcessed) {
          nativeAmount = bns.sub(existingTrx.nativeAmount, networkFee)
        } else {
          console.log(
            'processTransaction error - existing spend transaction should have isTransferProcessed or isFeeProcessed set'
          )
        }
      }

      otherParams.isFeeProcessed = true
      const edgeTransaction: EdgeTransaction = {
        txid: action.action_trace.trx_id,
        date: Date.parse(action.block_time) / 1000,
        currencyCode,
        blockHeight: action.block_num > 0 ? action.block_num : 0,
        nativeAmount,
        networkFee,
        signedTx: '',
        ourReceiveAddresses: [],
        otherParams
      }
      this.addTransaction(currencyCode, edgeTransaction)
    }

    return action.block_num
  }

  async checkTransactions(historyNodeIndex: number = 0): Promise<boolean> {
    if (!this.currencyInfo.defaultSettings.historyNodeUrls[historyNodeIndex])
      return false
    let newHighestTxHeight = this.walletLocalData.otherData.highestTxHeight
    let lastActionSeqNumber = 0
    const fioSDK = new FIOSDK(
      '',
      '',
      this.currencyInfo.defaultSettings.historyNodeUrls[historyNodeIndex],
      this.fetchCors,
      undefined,
      this.tpid
    )
    const actor = fioSDK.transactions.getActor(this.walletInfo.keys.publicKey)
    try {
      const lastActionObject = await this.requestHistory(
        historyNodeIndex,
        {
          account_name: actor,
          pos: -1,
          offset: -1
        },
        HISTORY_NODE_ACTIONS.getActions
      )

      if (lastActionObject.error && lastActionObject.error.noNodeForIndex) {
        // no more history nodes left
        return false
      }

      asHistoryResponse(lastActionObject)
      if (lastActionObject.actions.length) {
        lastActionSeqNumber = lastActionObject.actions[0].account_action_seq
      } else {
        // if no transactions at all
        return true
      }
    } catch (e) {
      return this.checkTransactions(++historyNodeIndex)
    }

    let pos = lastActionSeqNumber
    let finish = false

    while (!finish) {
      if (pos < 0) {
        break
      }
      let actionsObject
      try {
        actionsObject = await this.requestHistory(
          historyNodeIndex,
          {
            account_name: actor,
            pos,
            offset: -HISTORY_NODE_OFFSET + 1
          },
          HISTORY_NODE_ACTIONS.getActions
        )
        if (actionsObject.error && actionsObject.error.noNodeForIndex) {
          return false
        }

        let actions = []

        if (actionsObject.actions && actionsObject.actions.length > 0) {
          actions = actionsObject.actions
        } else {
          break
        }

        for (let i = actions.length - 1; i > -1; i--) {
          const action = actions[i]
          asFioHistoryNodeAction(action)
          const blockNum = this.processTransaction(action, actor)

          if (blockNum > newHighestTxHeight) {
            newHighestTxHeight = blockNum
          } else if (
            (blockNum === newHighestTxHeight &&
              i === HISTORY_NODE_OFFSET - 1) ||
            blockNum < this.walletLocalData.otherData.highestTxHeight
          ) {
            finish = true
            break
          }
        }

        if (!actions.length || actions.length < HISTORY_NODE_OFFSET) {
          break
        }
        pos -= HISTORY_NODE_OFFSET
      } catch (e) {
        return this.checkTransactions(++historyNodeIndex)
      }
    }
    if (newHighestTxHeight > this.walletLocalData.otherData.highestTxHeight) {
      this.walletLocalData.otherData.highestTxHeight = newHighestTxHeight
      this.localDataDirty()
    }
    return true
  }

  async checkTransactionsInnerLoop() {
    let transactions
    try {
      transactions = await this.checkTransactions()
    } catch (e) {
      console.log(e)
      this.log('checkTransactionsInnerLoop fetches failed with error: ')
      this.log(e)
      return false
    }

    if (transactions) {
      this.tokenCheckTransactionsStatus.FIO = 1
      this.updateOnAddressesChecked()
    }
    if (this.transactionsChangedArray.length > 0) {
      this.currencyEngineCallbacks.onTransactionsChanged(
        this.transactionsChangedArray
      )
      this.transactionsChangedArray = []
    }
  }

  async requestHistory(
    nodeIndex: number,
    params: {
      account_name: string,
      pos: number,
      offset: number
    },
    uri: string
  ): Promise<any> {
    if (!this.currencyInfo.defaultSettings.historyNodeUrls[nodeIndex])
      return { error: { noNodeForIndex: true } }
    const apiUrl = this.currencyInfo.defaultSettings.historyNodeUrls[nodeIndex]
    const result = await this.fetchCors(`${apiUrl}history/${uri || ''}`, {
      method: 'POST',
      headers: {
        Accept: 'application/json',
        'Content-Type': 'application/json'
      },
      body: JSON.stringify(params)
    })
    return result.json()
  }

  async fioApiRequest(
    apiUrl: string,
    actionName: string,
    params?: any
  ): Promise<any> {
    const fioSDK = new FIOSDK(
      this.walletInfo.keys.fioKey,
      this.walletInfo.keys.publicKey,
      apiUrl,
      this.fetchCors,
      undefined,
      this.tpid
    )

    let res

    try {
      switch (actionName) {
        case 'getChainInfo':
          res = await fioSDK.transactions.getChainInfo()
          break
        default:
          res = await fioSDK.genericAction(actionName, params)
      }
    } catch (e) {
      // handle FIO API error
      if (e.errorCode && fioApiErrorCodes.indexOf(e.errorCode) > -1) {
        if (
          e.json &&
          e.json.fields &&
          e.json.fields[0] &&
          e.json.fields[0].error
        ) {
          e.message = e.json.fields[0].error
        }
        res = {
          isError: true,
          data: {
            code: e.errorCode,
            message: e.message,
            json: e.json,
            list: e.list
          }
        }
        this.log(
          `FIO. fioApiRequest error. actionName: ${actionName} - apiUrl: ${apiUrl} - message: ${JSON.stringify(
            e.json
          )}`
        )
      } else {
        this.log(
          `FIO. fioApiRequest error. actionName: ${actionName} - apiUrl: ${apiUrl} - message: ${e.message}`
        )
        throw e
      }
    }

    return res
  }

  async fioRetryApiRequest(
    apiUrl: string,
    requestParams: {
      endPoint: string,
      body: string,
      fetchOptions?: any
    }
  ): Promise<any> {
    const { endPoint, body, fetchOptions } = requestParams
    const fioSDK = new FIOSDK(
      this.walletInfo.keys.fioKey,
      this.walletInfo.keys.publicKey,
      apiUrl,
      this.fetchCors,
      undefined,
      this.tpid
    )
    let res

    try {
      res = await fioSDK.transactions.executeCall(endPoint, body, fetchOptions)
    } catch (e) {
      // handle FIO API error
      if (e.errorCode && fioApiErrorCodes.indexOf(e.errorCode) > -1) {
        this.log(
          `FIO. fioApiRequest error. requestParams: ${JSON.stringify(
            requestParams
          )} - apiUrl: ${apiUrl} - message: ${JSON.stringify(e.json)}`
        )
        if (
          e.json &&
          e.json.fields &&
          e.json.fields[0] &&
          e.json.fields[0].error
        ) {
          e.message = e.json.fields[0].error
        }
        res = {
          isError: true,
          data: {
            code: e.errorCode,
            message: e.message,
            json: e.json,
            list: e.list
          }
        }
      } else {
        this.log(
          `FIO. fioApiRequest error. requestParams: ${JSON.stringify(
            requestParams
          )} - apiUrl: ${apiUrl} - message: ${e.message}`
        )
        throw e
      }
    }

    return res
  }

  async multicastServers(actionName: string, params?: any): Promise<any> {
    let res
    if (ACTIONS_SKIP_SWITCH[actionName]) {
      for (const apiUrl of shuffleArray([
        ...this.currencyInfo.defaultSettings.apiUrls
      ])) {
        try {
          res = await this.fioApiRequest(apiUrl, actionName, params)
          break
        } catch (e) {
          if (e.requestParams) {
            if (
              EndPoint[ACTIONS_TO_END_POINT_KEYS[actionName]] &&
              e.requestParams.endPoint.indexOf(
                EndPoint[ACTIONS_TO_END_POINT_KEYS[actionName]]
              ) < 0
            ) {
              continue
            }
            res = await asyncWaterfall(
              shuffleArray(
                this.currencyInfo.defaultSettings.apiUrls.map(apiUrl => () =>
                  this.fioRetryApiRequest(apiUrl, e.requestParams)
                )
              )
            )
            break
          } else if (e.errorCode && [800, 801].indexOf(e.errorCode) > -1) {
            continue
          } else {
            this.log(
              `FIO. multicastServers. actionName - ${actionName}. Error message - ${
                e.message
              } - ${JSON.stringify(e.json)}`
            )
            throw e
          }
        }
      }
      if (!res) {
        throw new Error('Service is unavailable')
      }
    } else {
      res = await asyncWaterfall(
        shuffleArray(
          this.currencyInfo.defaultSettings.apiUrls.map(apiUrl => () =>
            this.fioApiRequest(apiUrl, actionName, params)
          )
        )
      )
    }

    if (res.isError) {
<<<<<<< HEAD
      const error = new FioError(res.errorMessage || res.data.message)
=======
      if (res.data.code === 409) {
        // duplicate trx was sent, success case
        return {}
      }
      const error = new FioError(res.errorMessage)
>>>>>>> d0ee433c
      error.json = res.data.json
      error.list = res.data.list
      error.errorCode = res.data.code

      throw error
    }

    return res
  }

  // Check all account balance and other relevant info
  async checkAccountInnerLoop() {
    const currencyCode = this.currencyInfo.currencyCode
    let nativeAmount = '0'
    if (
      typeof this.walletLocalData.totalBalances[currencyCode] === 'undefined'
    ) {
      this.walletLocalData.totalBalances[currencyCode] = '0'
    }

    // Balance
    try {
      const { balance } = await this.multicastServers('getFioBalance')
      nativeAmount = balance + ''
    } catch (e) {
      this.log('checkAccountInnerLoop error: ' + JSON.stringify(e))
      nativeAmount = '0'
    }
    this.updateBalance(currencyCode, nativeAmount)

    // Fio Addresses
    try {
      const result = await this.multicastServers('getFioNames', {
        fioPublicKey: this.walletInfo.keys.publicKey
      })

      let isChanged = false

      for (const fioAddress of result.fio_addresses) {
        const existedFioAddress = this.walletLocalData.otherData.fioAddresses.find(
          existedFioAddress => existedFioAddress.name === fioAddress.fio_address
        )
        if (existedFioAddress) {
          if (existedFioAddress.expiration !== fioAddress.expiration) {
            existedFioAddress.expiration = fioAddress.expiration
            isChanged = true
          }
        } else {
          this.walletLocalData.otherData.fioAddresses.push({
            name: fioAddress.fio_address,
            expiration: fioAddress.expiration
          })
          isChanged = true
        }
      }

      for (const fioDomain of result.fio_domains) {
        const existedFioDomain = this.walletLocalData.otherData.fioDomains.find(
          existedFioDomain => existedFioDomain.name === fioDomain.fio_domain
        )
        if (existedFioDomain) {
          if (existedFioDomain.expiration !== fioDomain.expiration) {
            existedFioDomain.expiration = fioDomain.expiration
            isChanged = true
          }
          if (existedFioDomain.isPublic !== !!fioDomain.is_public) {
            existedFioDomain.isPublic = !!fioDomain.is_public
            isChanged = true
          }
        } else {
          this.walletLocalData.otherData.fioDomains.push({
            name: fioDomain.fio_domain,
            expiration: fioDomain.expiration,
            isPublic: !!fioDomain.is_public
          })
          isChanged = true
        }
      }
      if (isChanged) this.localDataDirty()
    } catch (e) {
      this.log('checkAccountInnerLoop getFioNames error: ' + JSON.stringify(e))
    }
  }

  async approveErroredFioRequests(): Promise<void> {
    for (const fioRequestId in this.walletLocalData.otherData
      .fioRequestsToApprove) {
      try {
        await this.otherMethods.fioAction(
          'recordObtData',
          this.walletLocalData.otherData.fioRequestsToApprove[fioRequestId]
        )
      } catch (e) {
        this.log(
          `approveErroredFioRequests recordObtData error: ${JSON.stringify(
            e
          )} for ${
            this.walletLocalData.otherData.fioRequestsToApprove[fioRequestId]
          }`
        )
      }
    }
  }

  async clearBlockchainCache(): Promise<void> {
    await super.clearBlockchainCache()
    this.walletLocalData.otherData.highestTxHeight = 0
    this.walletLocalData.otherData.fioAddresses = []
  }

  // ****************************************************************************
  // Public methods
  // ****************************************************************************

  // This routine is called once a wallet needs to start querying the network
  async startEngine() {
    this.engineOn = true
    this.addToLoop('checkBlockchainInnerLoop', BLOCKCHAIN_POLL_MILLISECONDS)
    this.addToLoop('checkAccountInnerLoop', ADDRESS_POLL_MILLISECONDS)
    this.addToLoop('checkTransactionsInnerLoop', TRANSACTION_POLL_MILLISECONDS)
    this.addToLoop('approveErroredFioRequests', ADDRESS_POLL_MILLISECONDS)
    super.startEngine()
  }

  async resyncBlockchain(): Promise<void> {
    await this.killEngine()
    await this.clearBlockchainCache()
    await this.startEngine()
  }

  async makeSpend(edgeSpendInfoIn: EdgeSpendInfo) {
    const { edgeSpendInfo, nativeBalance, currencyCode } = super.makeSpend(
      edgeSpendInfoIn
    )

    // Only query FIO fee if the public address is different from last makeSpend()
    let fee
    if (
      edgeSpendInfo.spendTargets[0].publicAddress ===
      this.recentFioFee.publicAddress
    ) {
      fee = this.recentFioFee.fee
    } else {
      const feeResponse = await this.multicastServers('getFee', {
        endPoint: EndPoint.transferTokens
      })
      fee = feeResponse.fee
    }

    const publicAddress = edgeSpendInfo.spendTargets[0].publicAddress
    const quantity = edgeSpendInfo.spendTargets[0].nativeAmount
    if (bns.gt(bns.add(quantity, `${fee}`), nativeBalance)) {
      throw new InsufficientFundsError()
    }
    const memo = ''
    const actor = ''
    const transactionJson = {
      actions: [
        {
          account: 'fio.token',
          name: 'trnsfiopubky',
          authorization: [
            {
              actor: actor,
              permission: 'active'
            }
          ],
          data: {
            from: this.walletInfo.keys.publicKey,
            to: publicAddress,
            quantity,
            memo
          }
        }
      ]
    }

    const edgeTransaction: EdgeTransaction = {
      txid: '', // txid
      date: 0, // date
      currencyCode, // currencyCode
      blockHeight: 0, // blockHeight
      nativeAmount: bns.sub(`-${quantity}`, `${fee}`), // nativeAmount
      networkFee: `${fee}`, // networkFee
      ourReceiveAddresses: [], // ourReceiveAddresses
      signedTx: '0', // signedTx
      otherParams: {
        transactionJson
      }
    }

    this.recentFioFee = { publicAddress, fee }

    return edgeTransaction
  }

  async signTx(edgeTransaction: EdgeTransaction): Promise<EdgeTransaction> {
    // Do nothing
    return edgeTransaction
  }

  async broadcastTx(
    edgeTransaction: EdgeTransaction
  ): Promise<EdgeTransaction> {
    if (
      !edgeTransaction.otherParams ||
      !edgeTransaction.otherParams.transactionJson
    )
      throw new Error(
        'transactionJson not set. FIO transferTokens requires publicAddress'
      )
    const publicAddress =
      edgeTransaction.otherParams.transactionJson.actions[0].data.to
    const amount = bns.abs(
      bns.add(edgeTransaction.nativeAmount, edgeTransaction.networkFee)
    )
    const transfer = await this.multicastServers('transferTokens', {
      payeeFioPublicKey: publicAddress,
      amount,
      maxFee: edgeTransaction.networkFee
    })

    edgeTransaction.txid = transfer.transaction_id
    edgeTransaction.date = Date.now() / 1000
    edgeTransaction.blockHeight = transfer.block_num
    return edgeTransaction
  }

  getFreshAddress(options: any): EdgeFreshAddress {
    return { publicAddress: this.walletInfo.keys.publicKey }
  }

  getDisplayPrivateSeed() {
    let out = ''
    if (this.walletInfo.keys && this.walletInfo.keys.fioKey) {
      out += this.walletInfo.keys.fioKey
    }
    return out
  }

  getDisplayPublicSeed() {
    let out = ''
    if (this.walletInfo.keys && this.walletInfo.keys.publicKey) {
      out += this.walletInfo.keys.publicKey
    }
    return out
  }
}

export { CurrencyEngine }<|MERGE_RESOLUTION|>--- conflicted
+++ resolved
@@ -766,15 +766,11 @@
     }
 
     if (res.isError) {
-<<<<<<< HEAD
-      const error = new FioError(res.errorMessage || res.data.message)
-=======
       if (res.data.code === 409) {
         // duplicate trx was sent, success case
         return {}
       }
-      const error = new FioError(res.errorMessage)
->>>>>>> d0ee433c
+      const error = new FioError(res.errorMessage || res.data.message)
       error.json = res.data.json
       error.list = res.data.list
       error.errorCode = res.data.code
